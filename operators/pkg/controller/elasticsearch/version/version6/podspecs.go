// Copyright Elasticsearch B.V. and/or licensed to Elasticsearch B.V. under one
// or more contributor license agreements. Licensed under the Elastic License;
// you may not use this file except in compliance with the Elastic License.

package version6

import (
	"path"

	"github.com/elastic/cloud-on-k8s/operators/pkg/apis/elasticsearch/v1alpha1"
	"github.com/elastic/cloud-on-k8s/operators/pkg/controller/common/certificates"
	"github.com/elastic/cloud-on-k8s/operators/pkg/controller/elasticsearch/initcontainer"
	"github.com/elastic/cloud-on-k8s/operators/pkg/controller/elasticsearch/keystore"
	"github.com/elastic/cloud-on-k8s/operators/pkg/controller/elasticsearch/pod"
	"github.com/elastic/cloud-on-k8s/operators/pkg/controller/elasticsearch/processmanager"
	"github.com/elastic/cloud-on-k8s/operators/pkg/controller/elasticsearch/settings"
	"github.com/elastic/cloud-on-k8s/operators/pkg/controller/elasticsearch/user"
	"github.com/elastic/cloud-on-k8s/operators/pkg/controller/elasticsearch/version"
	"github.com/elastic/cloud-on-k8s/operators/pkg/controller/elasticsearch/volume"
	"github.com/elastic/cloud-on-k8s/operators/pkg/utils/stringsutil"
	corev1 "k8s.io/api/core/v1"
)

var (
	// linkedFiles6 describe how various secrets are mapped into the pod's filesystem.
	linkedFiles6 = initcontainer.LinkedFilesArray{
		Array: []initcontainer.LinkedFile{
			{
				Source: stringsutil.Concat(volume.XPackFileRealmVolumeMountPath, "/", user.ElasticUsersFile),
				Target: stringsutil.Concat(initcontainer.EsConfigSharedVolume.EsContainerMountPath, "/", user.ElasticUsersFile),
			},
			{
				Source: stringsutil.Concat(volume.XPackFileRealmVolumeMountPath, "/", user.ElasticRolesFile),
				Target: stringsutil.Concat(initcontainer.EsConfigSharedVolume.EsContainerMountPath, "/", user.ElasticRolesFile),
			},
			{
				Source: stringsutil.Concat(volume.XPackFileRealmVolumeMountPath, "/", user.ElasticUsersRolesFile),
				Target: stringsutil.Concat(initcontainer.EsConfigSharedVolume.EsContainerMountPath, "/", user.ElasticUsersRolesFile),
			},
			{
				Source: stringsutil.Concat(settings.ConfigVolumeMountPath, "/", settings.ConfigFileName),
				Target: stringsutil.Concat(initcontainer.EsConfigSharedVolume.EsContainerMountPath, "/", settings.ConfigFileName),
			},
			{
				Source: stringsutil.Concat(volume.UnicastHostsVolumeMountPath, "/", volume.UnicastHostsFile),
				Target: stringsutil.Concat(initcontainer.EsConfigSharedVolume.EsContainerMountPath, "/", volume.UnicastHostsFile),
			},
		},
	}
)

// ExpectedPodSpecs returns a list of pod specs with context that we would expect to find in the Elasticsearch cluster.
func ExpectedPodSpecs(
	es v1alpha1.Elasticsearch,
	paramsTmpl pod.NewPodSpecParams,
	operatorImage string,
) ([]pod.PodSpecContext, error) {
	// the contents of the file realm volume needs to be symlinked into place
	paramsTmpl.UsersSecretVolume = volume.NewSecretVolumeWithMountPath(
		user.XPackFileRealmSecretName(es.Name),
		volume.XPackFileRealmVolumeName,
		volume.XPackFileRealmVolumeMountPath,
	)

	return version.NewExpectedPodSpecs(
		es,
		paramsTmpl,
		newEnvironmentVars,
		settings.NewMergedESConfig,
		newInitContainers,
		operatorImage,
	)
}

// newInitContainers returns a list of init containers
func newInitContainers(
	elasticsearchImage string,
	operatorImage string,
	setVMMaxMapCount *bool,
	transportCertificatesVolume volume.SecretVolume,
) ([]corev1.Container, error) {
	return initcontainer.NewInitContainers(
		elasticsearchImage,
		operatorImage,
		linkedFiles6,
		setVMMaxMapCount,
		transportCertificatesVolume,
	)
}

// newEnvironmentVars returns the environment vars to be associated to a pod
func newEnvironmentVars(
	p pod.NewPodSpecParams,
	httpCertificatesVolume volume.SecretVolume,
	keystoreUserSecretVolume volume.SecretVolume,
	secureSettingsSecretVolume volume.SecretVolume,
) []corev1.EnvVar {
	vars := []corev1.EnvVar{
		// inject pod name and IP as environment variables dynamically,
		// to be referenced in elasticsearch configuration file
		{Name: settings.EnvPodName, Value: "", ValueFrom: &corev1.EnvVarSource{
			FieldRef: &corev1.ObjectFieldSelector{APIVersion: "v1", FieldPath: "metadata.name"},
		}},
		{Name: settings.EnvPodIP, Value: "", ValueFrom: &corev1.EnvVarSource{
			FieldRef: &corev1.ObjectFieldSelector{APIVersion: "v1", FieldPath: "status.podIP"},
		}},
<<<<<<< HEAD

		// TODO: the JVM options are hardcoded, but should be configurable
		{Name: settings.EnvEsJavaOpts, Value: fmt.Sprintf("-Xms%dM -Xmx%dM", heapSize, heapSize)},

=======
>>>>>>> b1341d93
		{Name: settings.EnvReadinessProbeProtocol, Value: "https"},
		{Name: settings.EnvProbeUsername, Value: p.ProbeUser.Name},
		{Name: settings.EnvProbePasswordFile, Value: path.Join(volume.ProbeUserSecretMountPath, p.ProbeUser.Name)},
	}

	vars = append(vars, processmanager.NewEnvVars(httpCertificatesVolume)...)
	vars = append(vars, keystore.NewEnvVars(
		keystore.NewEnvVarsParams{
			SourceDir:          secureSettingsSecretVolume.VolumeMount().MountPath,
			ESUsername:         p.KeystoreUser.Name,
			ESPasswordFilepath: path.Join(keystoreUserSecretVolume.VolumeMount().MountPath, p.KeystoreUser.Name),
<<<<<<< HEAD
			ESCaCertPath:       path.Join(httpCertificatesVolume.VolumeMount().MountPath, certificates.CertFileName),
=======
			ESCertsPath:        path.Join(httpCertificatesVolume.VolumeMount().MountPath, certificates.CertFileName),
>>>>>>> b1341d93
			ESVersion:          p.Version,
		})...)

	return vars
}<|MERGE_RESOLUTION|>--- conflicted
+++ resolved
@@ -104,13 +104,6 @@
 		{Name: settings.EnvPodIP, Value: "", ValueFrom: &corev1.EnvVarSource{
 			FieldRef: &corev1.ObjectFieldSelector{APIVersion: "v1", FieldPath: "status.podIP"},
 		}},
-<<<<<<< HEAD
-
-		// TODO: the JVM options are hardcoded, but should be configurable
-		{Name: settings.EnvEsJavaOpts, Value: fmt.Sprintf("-Xms%dM -Xmx%dM", heapSize, heapSize)},
-
-=======
->>>>>>> b1341d93
 		{Name: settings.EnvReadinessProbeProtocol, Value: "https"},
 		{Name: settings.EnvProbeUsername, Value: p.ProbeUser.Name},
 		{Name: settings.EnvProbePasswordFile, Value: path.Join(volume.ProbeUserSecretMountPath, p.ProbeUser.Name)},
@@ -122,11 +115,7 @@
 			SourceDir:          secureSettingsSecretVolume.VolumeMount().MountPath,
 			ESUsername:         p.KeystoreUser.Name,
 			ESPasswordFilepath: path.Join(keystoreUserSecretVolume.VolumeMount().MountPath, p.KeystoreUser.Name),
-<<<<<<< HEAD
-			ESCaCertPath:       path.Join(httpCertificatesVolume.VolumeMount().MountPath, certificates.CertFileName),
-=======
 			ESCertsPath:        path.Join(httpCertificatesVolume.VolumeMount().MountPath, certificates.CertFileName),
->>>>>>> b1341d93
 			ESVersion:          p.Version,
 		})...)
 
