--- conflicted
+++ resolved
@@ -8,12 +8,8 @@
 	"crypto/x509"
 	"fmt"
 
-<<<<<<< HEAD
+	"github.com/elastic/cloud-on-k8s/operators/pkg/controller/common/keystore"
 	appsv1 "k8s.io/api/apps/v1"
-=======
-	"github.com/elastic/cloud-on-k8s/operators/pkg/controller/common/keystore"
-	"github.com/pkg/errors"
->>>>>>> 4029bfd9
 	corev1 "k8s.io/api/core/v1"
 	"k8s.io/apimachinery/pkg/runtime"
 	"k8s.io/apimachinery/pkg/types"
@@ -224,60 +220,6 @@
 		return results.WithError(err)
 	}
 
-<<<<<<< HEAD
-=======
-	namespacedName := k8s.ExtractNamespacedName(&es)
-
-	// There might be some ongoing creations and deletions our k8s client cache
-	// hasn't seen yet. In such case, requeue until we are in-sync.
-	// Otherwise, we could end up re-creating multiple times the same pod with
-	// different generated names through multiple reconciliation iterations.
-	if !d.PodsExpectations.Fulfilled(namespacedName) {
-		log.Info("Pods creations and deletions expectations are not satisfied yet. Requeuing.", "namespace", es.Namespace, "es_name", es.Name)
-		return results.WithResult(defaultRequeue)
-	}
-
-	// setup a keystore with secure settings in an init container, if specified by the user
-	keystoreResources, err := keystore.NewResources(
-		d.Client,
-		d.Recorder,
-		d.DynamicWatches,
-		&es,
-		initContainerParams,
-	)
-	if err != nil {
-		return results.WithError(err)
-	}
-
-	changes, err := d.calculateChanges(internalUsers, es, *resourcesState, keystoreResources)
-	if err != nil {
-		return results.WithError(err)
-	}
-
-	log.Info(
-		"Calculated all required changes",
-		"to_create:", len(changes.ToCreate),
-		"to_keep:", len(changes.ToKeep),
-		"to_delete:", len(changes.ToDelete),
-		"namespace", es.Namespace,
-		"es_name", es.Name,
-	)
-
-	// figure out what changes we can perform right now
-	performableChanges, err := mutation.CalculatePerformableChanges(es.Spec.UpdateStrategy, *changes, podsState)
-	if err != nil {
-		return results.WithError(err)
-	}
-
-	log.Info(
-		"Calculated performable changes",
-		"schedule_for_creation_count", len(performableChanges.ToCreate),
-		"schedule_for_deletion_count", len(performableChanges.ToDelete),
-		"namespace", es.Namespace,
-		"es_name", es.Name,
-	)
-
->>>>>>> 4029bfd9
 	results.Apply(
 		"reconcile-cluster-license",
 		func() (controller.Result, error) {
@@ -311,14 +253,25 @@
 		return results.WithError(err)
 	}
 
+	// setup a keystore with secure settings in an init container, if specified by the user
+	keystoreResources, err := keystore.NewResources(
+		d.Client,
+		d.Recorder,
+		d.DynamicWatches,
+		&es,
+		initContainerParams,
+	)
+	if err != nil {
+		return results.WithError(err)
+	}
+
 	// TODO: this is a mess, refactor and unit test correctly
 	podTemplateSpecBuilder := func(nodeSpec v1alpha1.NodeSpec, cfg settings.CanonicalConfig) (corev1.PodTemplateSpec, error) {
 		return esversion.BuildPodTemplateSpec(
 			es,
 			nodeSpec,
 			pod.NewPodSpecParams{
-				ProbeUser:    internalUsers.ProbeUser.Auth(),
-				KeystoreUser: internalUsers.KeystoreUser.Auth(),
+				ProbeUser: internalUsers.ProbeUser.Auth(),
 				UnicastHostsVolume: volume.NewConfigMapVolume(
 					name.UnicastHostsConfigMap(es.Name), esvolume.UnicastHostsVolumeName, esvolume.UnicastHostsVolumeMountPath,
 				),
@@ -327,11 +280,11 @@
 					esvolume.XPackFileRealmVolumeName,
 					esvolume.XPackFileRealmVolumeMountPath,
 				),
+				KeystoreResources: keystoreResources,
 			},
 			cfg,
 			version6.NewEnvironmentVars,
 			initcontainer.NewInitContainers,
-			d.OperatorImage,
 		)
 	}
 
@@ -512,21 +465,11 @@
 	results := &reconciler.Results{}
 	logger := log.WithValues("statefulset", k8s.ExtractNamespacedName(statefulSet))
 
-<<<<<<< HEAD
 	if sset.Replicas(*statefulSet) == 0 && targetReplicas == 0 {
 		// we don't expect any new replicas in this statefulset, remove it
 		logger.Info("Deleting statefulset", "namespace", statefulSet.Namespace, "name", statefulSet.Name)
 		if err := d.Client.Delete(statefulSet); err != nil {
 			return results.WithError(err)
-=======
-		// do not delete a pod or expect a deletion if a data migration is in progress
-		isMigratingData := migration.IsMigratingData(observedState, pod, changes.ToDelete.Pods())
-		if isMigratingData {
-			log.Info("Skipping deletion because of migrating data", "namespace", elasticsearch.Namespace, "es_name", elasticsearch.Name, "pod_name", pod.Name)
-			reconcileState.UpdateElasticsearchMigrating(*resourcesState, observedState)
-			results.WithResult(defaultRequeue)
-			continue
->>>>>>> 4029bfd9
 		}
 	}
 	// copy the current replicas, to be decremented with nodes to remove
@@ -549,7 +492,6 @@
 		return results.WithError(err)
 	}
 
-<<<<<<< HEAD
 	for _, node := range leavingNodes {
 		if migration.IsMigratingData(observedState, node, leavingNodes) {
 			// data migration not over yet: schedule a requeue
@@ -560,28 +502,6 @@
 		}
 		// data migration over: allow pod to be removed
 		updatedReplicas--
-=======
-// calculateChanges calculates the changes we'd need to perform to go from the current cluster configuration to the
-// desired one.
-func (d *defaultDriver) calculateChanges(
-	internalUsers *user.InternalUsers,
-	es v1alpha1.Elasticsearch,
-	resourcesState reconcile.ResourcesState,
-	keystoreResources *keystore.Resources,
-) (*mutation.Changes, error) {
-	expectedPodSpecCtxs, err := d.expectedPodsAndResourcesResolver(
-		es,
-		pod.NewPodSpecParams{
-			ProbeUser: internalUsers.ProbeUser.Auth(),
-			UnicastHostsVolume: volume.NewConfigMapVolume(
-				name.UnicastHostsConfigMap(es.Name), esvolume.UnicastHostsVolumeName, esvolume.UnicastHostsVolumeMountPath,
-			),
-			KeystoreResources: keystoreResources,
-		},
-	)
-	if err != nil {
-		return nil, err
->>>>>>> 4029bfd9
 	}
 
 	if updatedReplicas != initialReplicas {
