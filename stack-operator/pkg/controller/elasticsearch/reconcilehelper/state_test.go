--- conflicted
+++ resolved
@@ -10,7 +10,6 @@
 	"github.com/elastic/stack-operators/stack-operator/pkg/controller/common/events"
 	"github.com/elastic/stack-operators/stack-operator/pkg/controller/elasticsearch/client"
 	"github.com/elastic/stack-operators/stack-operator/pkg/controller/elasticsearch/observer"
-	"github.com/elastic/stack-operators/stack-operator/pkg/controller/elasticsearch/support"
 	"github.com/stretchr/testify/assert"
 	corev1 "k8s.io/api/core/v1"
 	"sigs.k8s.io/controller-runtime/pkg/reconcile"
@@ -165,11 +164,7 @@
 				},
 			},
 			effects: func(s *ReconcileState) {
-<<<<<<< HEAD
-				s.UpdateElasticsearchOperational(support.ResourcesState{}, observer.State{
-=======
-				s.UpdateElasticsearchOperational(ResourcesState{}, support.ObservedState{
->>>>>>> e0e1f6cd
+				s.UpdateElasticsearchOperational(ResourcesState{}, observer.State{
 					ClusterHealth: &client.Health{
 						Status: "red",
 					},
@@ -197,11 +192,7 @@
 				},
 			},
 			effects: func(s *ReconcileState) {
-<<<<<<< HEAD
-				s.UpdateElasticsearchOperational(support.ResourcesState{}, observer.State{
-=======
-				s.UpdateElasticsearchOperational(ResourcesState{}, support.ObservedState{
->>>>>>> e0e1f6cd
+				s.UpdateElasticsearchOperational(ResourcesState{}, observer.State{
 					ClusterHealth: &client.Health{
 						Status: "red",
 					},
@@ -230,11 +221,7 @@
 				},
 			},
 			effects: func(s *ReconcileState) {
-<<<<<<< HEAD
-				s.UpdateElasticsearchState(support.ResourcesState{}, observer.State{
-=======
-				s.UpdateElasticsearchState(ResourcesState{}, support.ObservedState{
->>>>>>> e0e1f6cd
+				s.UpdateElasticsearchState(ResourcesState{}, observer.State{
 					ClusterHealth: &client.Health{
 						Status: "red",
 					},
@@ -266,11 +253,7 @@
 				},
 			},
 			effects: func(s *ReconcileState) {
-<<<<<<< HEAD
-				s.UpdateElasticsearchState(support.ResourcesState{}, observer.State{
-=======
-				s.UpdateElasticsearchState(ResourcesState{}, support.ObservedState{
->>>>>>> e0e1f6cd
+				s.UpdateElasticsearchState(ResourcesState{}, observer.State{
 					ClusterHealth: &client.Health{
 						Status: "red",
 					},
@@ -314,13 +297,8 @@
 
 func TestReconcileState_UpdateElasticsearchState(t *testing.T) {
 	type args struct {
-<<<<<<< HEAD
-		resourcesState support.ResourcesState
+		resourcesState ResourcesState
 		observedState  observer.State
-=======
-		resourcesState ResourcesState
-		observedState  support.ObservedState
->>>>>>> e0e1f6cd
 	}
 	tests := []struct {
 		name            string
@@ -374,13 +352,8 @@
 func TestReconcileState_UpdateElasticsearchMigrating(t *testing.T) {
 	type args struct {
 		result         reconcile.Result
-<<<<<<< HEAD
-		resourcesState support.ResourcesState
+		resourcesState ResourcesState
 		observedState  observer.State
-=======
-		resourcesState ResourcesState
-		observedState  support.ObservedState
->>>>>>> e0e1f6cd
 	}
 	tests := []struct {
 		name            string
