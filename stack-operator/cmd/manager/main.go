package manager

import (
	"fmt"
	"os"
	"strings"

	"github.com/elastic/stack-operators/stack-operator/pkg/apis"
	"github.com/elastic/stack-operators/stack-operator/pkg/controller"
	"github.com/elastic/stack-operators/stack-operator/pkg/controller/elasticsearch"
	"github.com/elastic/stack-operators/stack-operator/pkg/dev/portforward"
	"github.com/elastic/stack-operators/stack-operator/pkg/utils/net"
	"github.com/elastic/stack-operators/stack-operator/pkg/webhook"
	"github.com/spf13/cobra"
	"github.com/spf13/viper"
	"sigs.k8s.io/controller-runtime/pkg/client/config"
	"sigs.k8s.io/controller-runtime/pkg/manager"
	logf "sigs.k8s.io/controller-runtime/pkg/runtime/log"
	"sigs.k8s.io/controller-runtime/pkg/runtime/signals"
)

const (
	MetricsPortFlag   = "metrics-port"
	DefaultMetricPort = 8080

	AutoPortForwardFlagName = "auto-port-forward"
)

var (
	// development is whether we should be in development mode or not (affects logging and development-specific features)
	development = false

	// Cmd is the cobra command to start the manager.
	Cmd = &cobra.Command{
		Use:   "manager",
		Short: "Start the operator manager",
		Long: `manager starts the manager for this operator,
 which will in turn create the necessary controller.`,
		Run: func(cmd *cobra.Command, args []string) {
			execute()
		},
	}

	log = logf.Log.WithName("manager")
)

func init() {
<<<<<<< HEAD
	// development mode is only available as a command line flag to avoid accidentally enabling it
	Cmd.Flags().BoolVar(&development, "development", false, "turns on development mode")

	Cmd.Flags().String(
		elasticsearch.SnapshotterImageFlag,
		"",
		"image to use for the snapshotter application",
	)
	Cmd.Flags().Bool(
		AutoPortForwardFlagName,
		false,
		"enables automatic port-forwarding "+
			"(for dev use only as it exposes k8s resources on ephemeral ports to localhost)",
	)
	Cmd.Flags().Int(
		MetricsPortFlag,
		DefaultMetricPort,
		"Port to use for exposing metrics in the Prometheus format (set 0 to disable)",
	)

	viper.BindPFlags(Cmd.Flags())
	// enable using dashed notation in flags and underscores in env
	viper.SetEnvKeyReplacer(strings.NewReplacer("-", "_"))
=======
	Cmd.Flags().StringP(elasticsearch.SnapshotterImageFlag, "s", "", "image to use for the snappshotter application")
	Cmd.Flags().Int(MetricsPortFlag, DefaultMetricPort, "Port to use for exposing metrics in the Prometheus format (set 0 to disable)")

	if err := viper.BindPFlags(Cmd.Flags()); err != nil {
		log.Error(err, "Unexpected error while binding flags")
		os.Exit(1)
	}

>>>>>>> 333be93e
	viper.AutomaticEnv()
}

func execute() {
<<<<<<< HEAD
	logf.SetLogger(logf.ZapLogger(development))

	log := logf.Log.WithName("manager")

	var dialer net.Dialer
	autoPortForward := viper.GetBool(AutoPortForwardFlagName)
	if !development && autoPortForward {
		panic(fmt.Sprintf(
			"Enabling %s without enabling development mode not allowed", AutoPortForwardFlagName,
		))
	} else if autoPortForward {
		log.Info("Warning: auto-port-forwarding is enabled, which is intended for development only")
		dialer = portforward.NewForwardingDialer()
	}

=======
>>>>>>> 333be93e
	if viper.GetString(elasticsearch.SnapshotterImageFlag) == "" {
		log.Error(fmt.Errorf("%s is a required flag", elasticsearch.SnapshotterImageFlag),
			"required configuration missing")
		os.Exit(1)
	}

	// Get a config to talk to the apiserver
	log.Info("setting up client for manager")
	cfg, err := config.GetConfig()
	if err != nil {
		log.Error(err, "unable to set up client config")
		os.Exit(1)
	}

	// Create a new Cmd to provide shared dependencies and start components
	log.Info("setting up manager")
	opts := manager.Options{}
	metricsPort := viper.GetInt(MetricsPortFlag)
	if metricsPort != 0 {
		opts.MetricsBindAddress = fmt.Sprintf(":%d", metricsPort)
		log.Info(fmt.Sprintf("Exposing Prometheus metrics on /metrics%s", opts.MetricsBindAddress))
	}
	mgr, err := manager.New(cfg, opts)
	if err != nil {
		log.Error(err, "unable to set up overall controller manager")
		os.Exit(1)
	}

	log.Info("Registering Components.")

	// Setup Scheme for all resources
	log.Info("setting up scheme")
	if err := apis.AddToScheme(mgr.GetScheme()); err != nil {
		log.Error(err, "unable add APIs to scheme")
		os.Exit(1)
	}

	// Setup all Controllers
	log.Info("Setting up controller")
	if err := controller.AddToManager(mgr, dialer); err != nil {
		log.Error(err, "unable to register controllers to the manager")
		os.Exit(1)
	}

	log.Info("setting up webhooks")
	if err := webhook.AddToManager(mgr); err != nil {
		log.Error(err, "unable to register webhooks to the manager")
		os.Exit(1)
	}

	// Start the Cmd
	log.Info("Starting the Cmd.")
	if err := mgr.Start(signals.SetupSignalHandler()); err != nil {
		log.Error(err, "unable to run the manager")
		os.Exit(1)
	}
}<|MERGE_RESOLUTION|>--- conflicted
+++ resolved
@@ -45,7 +45,6 @@
 )
 
 func init() {
-<<<<<<< HEAD
 	// development mode is only available as a command line flag to avoid accidentally enabling it
 	Cmd.Flags().BoolVar(&development, "development", false, "turns on development mode")
 
@@ -69,21 +68,16 @@
 	viper.BindPFlags(Cmd.Flags())
 	// enable using dashed notation in flags and underscores in env
 	viper.SetEnvKeyReplacer(strings.NewReplacer("-", "_"))
-=======
-	Cmd.Flags().StringP(elasticsearch.SnapshotterImageFlag, "s", "", "image to use for the snappshotter application")
-	Cmd.Flags().Int(MetricsPortFlag, DefaultMetricPort, "Port to use for exposing metrics in the Prometheus format (set 0 to disable)")
 
 	if err := viper.BindPFlags(Cmd.Flags()); err != nil {
 		log.Error(err, "Unexpected error while binding flags")
 		os.Exit(1)
 	}
 
->>>>>>> 333be93e
 	viper.AutomaticEnv()
 }
 
 func execute() {
-<<<<<<< HEAD
 	logf.SetLogger(logf.ZapLogger(development))
 
 	log := logf.Log.WithName("manager")
@@ -99,8 +93,6 @@
 		dialer = portforward.NewForwardingDialer()
 	}
 
-=======
->>>>>>> 333be93e
 	if viper.GetString(elasticsearch.SnapshotterImageFlag) == "" {
 		log.Error(fmt.Errorf("%s is a required flag", elasticsearch.SnapshotterImageFlag),
 			"required configuration missing")
